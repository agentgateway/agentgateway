export const DEFAULT_BACKEND_FORM = {
  name: "",
  weight: "1",
  // Route selection
  selectedBindPort: "",
  selectedListenerName: "",
  selectedRouteIndex: "",
  // Service backend fields
  serviceNamespace: "",
  serviceHostname: "",
  servicePort: "",
  // Host backend fields
  hostType: "address" as "address" | "hostname",
  hostAddress: "",
  hostHostname: "",
  hostPort: "",
  // MCP backend fields
  mcpTargets: [] as Array<{
    name: string;
    type: "sse" | "mcp" | "stdio" | "openapi";
    // SSE/MCP/OpenAPI fields
    host: string;
    port: string;
    path: string;
    // URL field for easier SSE/MCP/OpenAPI configuration
    fullUrl: string;
    // Stdio fields
    cmd: string;
    args: string[];
    env: Record<string, string>;
    // OpenAPI schema placeholder
    schema: boolean;
  }>,
  mcpStateful: true,
  // AI backend fields
  aiProvider: "openAI" as "openAI" | "gemini" | "vertex" | "anthropic" | "bedrock" | "azureOpenAI",
  aiModel: "",
  aiRegion: "",
  aiProjectId: "",
<<<<<<< HEAD
  aiHostOverrideType: "none" as "none" | "address" | "hostname",
  aiHostAddress: "",
  aiHostHostname: "",
  aiHostPort: "",
  // for azure openai
  aiHost: "",
  aiApiVersion: "",
=======
  aiHostOverride: "",
  aiPathOverride: "",
>>>>>>> a67a19ab
};

export const DEFAULT_MCP_TARGET = {
  name: "",
  type: "sse" as const,
  host: "",
  port: "",
  path: "",
  fullUrl: "",
  cmd: "",
  args: [] as string[],
  env: {} as Record<string, string>,
  schema: true,
};

export const BACKEND_TYPES = [
  { value: "mcp", label: "MCP", icon: "Target" },
  { value: "ai", label: "AI", icon: "Brain" },
  { value: "service", label: "Service", icon: "Cloud" },
  { value: "host", label: "Host", icon: "Server" },
  { value: "dynamic", label: "Dynamic", icon: "Globe" },
] as const;

export const BACKEND_TABLE_HEADERS = [
  "Name",
  "Type",
  "Listener",
  "Route",
  "Details",
  "Weight",
  "Actions",
] as const;

export const BACKEND_TYPE_COLORS = {
  mcp: "bg-primary hover:bg-primary/90",
  ai: "bg-green-500 hover:bg-green-600",
  service: "bg-orange-500 hover:bg-orange-600",
  host: "bg-red-500 hover:bg-red-600",
  dynamic: "bg-yellow-500 hover:bg-yellow-600",
  default: "bg-gray-500 hover:bg-gray-600",
} as const;

export const HOST_TYPES = [
  { value: "address", label: "Direct Address" },
  { value: "hostname", label: "Hostname + Port" },
] as const;

export const AI_MODEL_PLACEHOLDERS = {
  openAI: "gpt-4",
  gemini: "gemini-pro",
  vertex: "gemini-pro",
  anthropic: "claude-3-sonnet",
  bedrock: "anthropic.claude-3-sonnet",
  azureOpenAI: "gpt-4",
} as const;

export const AI_REGION_PLACEHOLDERS = {
  vertex: "us-central1",
  bedrock: "us-east-1",
} as const;<|MERGE_RESOLUTION|>--- conflicted
+++ resolved
@@ -37,18 +37,11 @@
   aiModel: "",
   aiRegion: "",
   aiProjectId: "",
-<<<<<<< HEAD
-  aiHostOverrideType: "none" as "none" | "address" | "hostname",
-  aiHostAddress: "",
-  aiHostHostname: "",
-  aiHostPort: "",
+  aiHostOverride: "",
+  aiPathOverride: "",
   // for azure openai
   aiHost: "",
   aiApiVersion: "",
-=======
-  aiHostOverride: "",
-  aiPathOverride: "",
->>>>>>> a67a19ab
 };
 
 export const DEFAULT_MCP_TARGET = {
