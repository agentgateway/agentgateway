--- conflicted
+++ resolved
@@ -79,11 +79,7 @@
 			strng::literal!("chat/completions")
 		};
 		strng::format!(
-<<<<<<< HEAD
-			"/v1/projects/{}/locations/{}/endpoints/openapi/chat/completions",
-=======
-			"/v1beta1/projects/{}/locations/{}/endpoints/openapi/{t}",
->>>>>>> 4922e2f3
+			"/v1/projects/{}/locations/{}/endpoints/openapi/{t}",
 			self.project_id,
 			location
 		)
