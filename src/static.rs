--- conflicted
+++ resolved
@@ -44,11 +44,7 @@
 				.insert(target)
 				.expect("failed to insert target into store");
 		}
-<<<<<<< HEAD
-		if cfg.policies.len() > 0 {
-=======
 		if !cfg.policies.is_empty() {
->>>>>>> fe7d278d
 			let rule_set = XdsRuleSet {
 				name: "test".to_string(),
 				namespace: "test".to_string(),
