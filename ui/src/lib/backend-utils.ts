--- conflicted
+++ resolved
@@ -587,23 +587,12 @@
     aiModel: backend.ai?.provider ? Object.values(backend.ai.provider)[0]?.model || "" : "",
     aiRegion: backend.ai?.provider ? Object.values(backend.ai.provider)[0]?.region || "" : "",
     aiProjectId: backend.ai?.provider ? Object.values(backend.ai.provider)[0]?.projectId || "" : "",
-<<<<<<< HEAD
-    aiHostOverrideType: backend.ai?.hostOverride?.Address
-      ? "address"
-      : backend.ai?.hostOverride?.Hostname
-        ? "hostname"
-        : "none",
-    aiHostAddress: backend.ai?.hostOverride?.Address || "",
-    aiHostHostname: backend.ai?.hostOverride?.Hostname?.[0] || "",
-    aiHostPort: String(backend.ai?.hostOverride?.Hostname?.[1] || ""),
+    aiHostOverride: backend.ai?.hostOverride || "",
+    aiPathOverride: backend.ai?.pathOverride || "",
     aiHost: backend.ai?.provider ? Object.values(backend.ai.provider)[0]?.host || "" : "",
     aiApiVersion: backend.ai?.provider
       ? Object.values(backend.ai.provider)[0]?.apiVersion || ""
       : "",
-=======
-    aiHostOverride: backend.ai?.hostOverride || "",
-    aiPathOverride: backend.ai?.pathOverride || "",
->>>>>>> a67a19ab
   };
 };
 
