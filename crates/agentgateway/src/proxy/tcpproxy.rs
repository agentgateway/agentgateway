use rand::prelude::IndexedRandom;
use std::net::SocketAddr;
use std::sync::Arc;

use crate::proxy::httpproxy::BackendCall;
use crate::proxy::{ProxyError, httpproxy};
use crate::store::BackendPolicies;
use crate::telemetry::log;
use crate::telemetry::log::{DropOnLog, RequestLog};
use crate::telemetry::metrics::TCPLabels;
use crate::transport::stream::{Socket, TCPConnectionInfo, TLSConnectionInfo};
use crate::types::agent;
use crate::types::agent::{
	BindName, BindProtocol, Listener, ListenerProtocol, SimpleBackend, TCPRoute, TCPRouteBackend,
	TCPRouteBackendReference,
};
use crate::{ProxyInputs, *};

#[derive(Clone)]
pub struct TCPProxy {
	pub(super) bind_name: BindName,
	pub(super) inputs: Arc<ProxyInputs>,
	pub(super) selected_listener: Arc<Listener>,
	#[allow(unused)]
	pub(super) target_address: SocketAddr,
}

impl TCPProxy {
	pub async fn proxy(&self, connection: Socket) {
		let start = Instant::now();
		let start_time = agent_core::telemetry::render_current_time();

		let tcp = connection
			.ext::<TCPConnectionInfo>()
			.expect("tcp connection must be set");
		let mut log: DropOnLog = RequestLog::new(
			log::CelLogging::new(
				self.inputs.cfg.logging.clone(),
				self.inputs.cfg.tracing.clone(),
			),
			self.inputs.metrics.clone(),
			start,
			start_time,
			tcp.clone(),
		)
		.into();
		let ret = self.proxy_internal(connection, log.as_mut().unwrap()).await;
		if let Err(e) = ret {
			log.with(|l| l.error = Some(e.to_string()));
		}
	}

	async fn proxy_internal(
		&self,
		connection: Socket,
		log: &mut RequestLog,
	) -> Result<(), ProxyError> {
		log.tls_info = connection.ext::<TLSConnectionInfo>().cloned();
		log.backend_protocol = Some(cel::BackendProtocol::tcp);
		self
			.inputs
			.metrics
			.downstream_connection
			.get_or_create(&TCPLabels {
				bind: Some(&self.bind_name).into(),
				gateway: Some(&self.selected_listener.gateway_name).into(),
				listener: Some(&self.selected_listener.name).into(),
				protocol: if log.tls_info.is_some() {
					BindProtocol::tls
				} else {
					BindProtocol::tcp
				},
			})
			.inc();
		let sni = log
			.tls_info
			.as_ref()
			.and_then(|tls| tls.server_name.as_deref());

		let selected_listener = self.selected_listener.clone();
		let inputs = self.inputs.clone();
		let bind_name = self.bind_name.clone();
		debug!(bind=%bind_name, "route for bind");
		log.bind_name = Some(bind_name.clone());
		log.gateway_name = Some(selected_listener.gateway_name.clone());
		log.listener_name = Some(selected_listener.name.clone());
		debug!(bind=%bind_name, listener=%selected_listener.key, "selected listener");

		let selected_route =
			select_best_route(sni, selected_listener.clone()).ok_or(ProxyError::RouteNotFound)?;
		log.route_rule_name = selected_route.rule_name.clone();
		log.route_name = Some(selected_route.route_name.clone());

		debug!(bind=%bind_name, listener=%selected_listener.key, route=%selected_route.key, "selected route");
		let selected_backend =
			select_tcp_backend(selected_route.as_ref()).ok_or(ProxyError::NoValidBackends)?;
		let selected_backend = resolve_backend(selected_backend, self.inputs.as_ref())?;
		let backend_policies = get_backend_policies(&self.inputs, &selected_backend.backend);

		let backend_call = match &selected_backend.backend {
			SimpleBackend::Service(svc, port) => httpproxy::build_service_call(
				inputs.as_ref(),
				backend_policies,
				&mut Some(log),
				None,
				svc,
				port,
			)?,
			SimpleBackend::Opaque(_, target) => BackendCall {
				target: target.clone(),
				http_version_override: None,
				transport_override: None,
<<<<<<< HEAD
				network_gateway: None,
				default_policies: None,
=======
				backend_policies,
>>>>>>> 1ca00e32
			},
			SimpleBackend::Invalid => return Err(ProxyError::BackendDoesNotExist),
		};

		let bi = selected_backend.backend.backend_info();
		if let Some(bp) = log.backend_protocol {
			log.cel.ctx().with_backend(&bi, bp)
		}
		log.endpoint = Some(backend_call.target.clone());
		log.backend_info = Some(bi);

		let transport = crate::proxy::httpproxy::build_transport(
			&inputs,
			&backend_call,
			backend_call.backend_policies.backend_tls.clone(),
		)
		.await?;

		// export rx/tx bytes on drop
		let mut connection = connection;
		let labels = TCPLabels {
			bind: Some(&self.bind_name).into(),
			gateway: Some(&self.selected_listener.gateway_name).into(),
			listener: Some(&self.selected_listener.name).into(),
			protocol: if log.tls_info.is_some() {
				BindProtocol::tls
			} else {
				BindProtocol::tcp
			},
		};
		connection.set_transport_metrics(self.inputs.metrics.clone(), labels);

		inputs
			.upstream
			.call_tcp(client::TCPCall {
				source: connection,
				target: backend_call.target,
				transport,
			})
			.await?;
		Ok(())
	}
}

fn select_best_route(host: Option<&str>, listener: Arc<Listener>) -> Option<Arc<TCPRoute>> {
	// TCP matching is much simpler than HTTP.
	// We pick the best matching hostname, else fallback to precedence:
	//
	//  * The oldest Route based on creation timestamp.
	//  * The Route appearing first in alphabetical order by "{namespace}/{name}".

	// Assume matches are ordered already (not true today)
	if matches!(listener.protocol, ListenerProtocol::HBONE) && listener.routes.is_empty() {
		// TODO: TCP for waypoint
		return None;
	}
	for hnm in agent::HostnameMatch::all_matches_or_none(host) {
		if let Some(r) = listener.tcp_routes.get_hostname(&hnm) {
			return Some(Arc::new(r.clone()));
		}
	}
	None
}

fn select_tcp_backend(route: &TCPRoute) -> Option<TCPRouteBackendReference> {
	route
		.backends
		.choose_weighted(&mut rand::rng(), |b| b.weight)
		.ok()
		.cloned()
}

fn resolve_backend(
	b: TCPRouteBackendReference,
	pi: &ProxyInputs,
) -> Result<TCPRouteBackend, ProxyError> {
	let backend = super::resolve_simple_backend(&b.backend, pi)?;
	Ok(TCPRouteBackend {
		weight: b.weight,
		backend,
	})
}

pub fn get_backend_policies(inputs: &ProxyInputs, backend: &SimpleBackend) -> BackendPolicies {
	let service = match backend {
		SimpleBackend::Service(svc, _) => Some(strng::format!("{}/{}", svc.namespace, svc.hostname)),
		_ => None,
	};

	inputs
		.stores
		.read_binds()
		.backend_policies(Some(backend.name()), service, None)
}<|MERGE_RESOLUTION|>--- conflicted
+++ resolved
@@ -110,12 +110,8 @@
 				target: target.clone(),
 				http_version_override: None,
 				transport_override: None,
-<<<<<<< HEAD
 				network_gateway: None,
-				default_policies: None,
-=======
 				backend_policies,
->>>>>>> 1ca00e32
 			},
 			SimpleBackend::Invalid => return Err(ProxyError::BackendDoesNotExist),
 		};
