use crate::a2a;
use crate::authn;
use crate::authn::JwtAuthenticator;
use crate::proto;
<<<<<<< HEAD
use crate::proto::aidp::dev::listener::{
	Listener as XdsListener, SseListener as XdsSseListener, listener::Listener as XdsListenerSpec,
	sse_listener::TlsConfig as XdsTlsConfig,
=======
use crate::proto::aidp::dev::mcp::listener::{
	Listener as XdsListener,
	listener::{
		A2aListener as XdsA2aListener, Listener as XdsListenerSpec, SseListener as XdsSseListener,
		TlsConfig as XdsTlsConfig,
	},
>>>>>>> d25ca0aa
};
use crate::proxyprotocol;
use crate::rbac;
use crate::relay;
use crate::sse::App as SseApp;
use crate::xds;
use rmcp::service::serve_server_with_ct;
use serde::{Deserialize, Serialize};
use std::collections::HashMap;
use std::net::SocketAddr;
use std::sync::Arc;
use tokio::task::AbortHandle;
use tokio_rustls::{
	TlsAcceptor,
	rustls::ServerConfig,
	rustls::pki_types::{CertificateDer, PrivateKeyDer, pem::PemObject},
};
use tracing::info;

#[derive(Clone, Serialize, Debug)]
#[allow(clippy::large_enum_variant)]
pub enum Listener {
	#[serde(rename = "sse")]
	Sse(SseListener),
	#[serde(rename = "a2a")]
	A2a(A2AListener),
	#[serde(rename = "stdio")]
	Stdio,
}

impl Listener {
	pub async fn from_xds(value: XdsListener) -> Result<Self, anyhow::Error> {
		Ok(match value.listener {
			Some(XdsListenerSpec::Sse(sse)) => Listener::Sse(SseListener::from_xds(sse).await?),
			Some(XdsListenerSpec::A2a(a2a)) => Listener::A2a(A2AListener::from_xds(a2a).await?),
			Some(XdsListenerSpec::Stdio(_)) => Listener::Stdio,
			_ => Listener::Stdio,
		})
	}
}

#[derive(Clone, Serialize, Debug)]
pub struct SseListener {
	host: String,
	port: u32,
	mode: Option<ListenerMode>,
	authn: Option<JwtAuthenticator>,
	tls: Option<TlsConfig>,
	rbac: Vec<rbac::RuleSet>,
}

impl SseListener {
	async fn from_xds(value: XdsSseListener) -> Result<Self, anyhow::Error> {
		let tls = match value.tls {
			Some(tls) => Some(from_xds_tls_config(tls)?),
			None => None,
		};
		let authn = match value.authn {
			Some(authn) => match authn.jwt {
				Some(jwt) => Some(
					JwtAuthenticator::new(&jwt)
						.await
						.map_err(|e| anyhow::anyhow!("error creating jwt authenticator: {:?}", e))?,
				),
				None => None,
			},
			None => None,
		};
		let rbac = value
			.rbac
			.iter()
			.map(rbac::RuleSet::try_from)
			.collect::<Result<Vec<rbac::RuleSet>, anyhow::Error>>()?;
		Ok(SseListener {
			host: value.address,
			port: value.port,
			mode: None,
			authn,
			tls,
			rbac,
		})
	}
}
#[derive(Clone, Serialize, Debug)]
pub struct A2AListener {
	host: String,
	port: u32,
	mode: Option<ListenerMode>,
	authn: Option<JwtAuthenticator>,
	tls: Option<TlsConfig>,
}

impl A2AListener {
	pub fn url(&self, host: String) -> String {
		let scheme = if self.tls.is_some() { "https" } else { "http" };
		format!("{}://{}", scheme, host)
	}
	async fn from_xds(value: XdsA2aListener) -> Result<Self, anyhow::Error> {
		let tls = match value.tls {
			Some(tls) => Some(from_xds_tls_config(tls)?),
			None => None,
		};
		let authn = match value.authn {
			Some(authn) => match authn.jwt {
				Some(jwt) => Some(
					JwtAuthenticator::new(&jwt)
						.await
						.map_err(|e| anyhow::anyhow!("error creating jwt authenticator: {:?}", e))?,
				),
				None => None,
			},
			None => None,
		};
		Ok(A2AListener {
			host: value.address,
			port: value.port,
			mode: None,
			authn,
			tls,
		})
	}
}
#[derive(Clone, Debug)]
pub struct TlsConfig {
	pub(crate) inner: Arc<ServerConfig>,
}

// TODO: Implement Serialize for TlsConfig
impl Serialize for TlsConfig {
	fn serialize<S>(&self, _serializer: S) -> Result<S::Ok, S::Error>
	where
		S: serde::Serializer,
	{
		todo!()
	}
}

fn from_xds_tls_config(value: XdsTlsConfig) -> Result<TlsConfig, anyhow::Error> {
	let cert_bytes = value
		.cert_pem
		.ok_or(anyhow::anyhow!("cert_pem is required"))?
		.source
		.ok_or(anyhow::anyhow!("cert_pem source is required"))?;
	let key_bytes = value
		.key_pem
		.ok_or(anyhow::anyhow!("key_pem is required"))?
		.source
		.ok_or(anyhow::anyhow!("key_pem source is required"))?;
	let cert = proto::resolve_local_data_source(&cert_bytes)?;
	let key = proto::resolve_local_data_source(&key_bytes)?;
	Ok(TlsConfig {
		inner: rustls_server_config(key, cert)?,
	})
}

fn rustls_server_config(
	key: impl AsRef<Vec<u8>>,
	cert: impl AsRef<Vec<u8>>,
) -> Result<Arc<ServerConfig>, anyhow::Error> {
	let key = PrivateKeyDer::from_pem_slice(key.as_ref())?;

	let certs = CertificateDer::pem_slice_iter(cert.as_ref())
		.map(|cert| cert.unwrap())
		.collect();

	let mut config = ServerConfig::builder()
		.with_no_client_auth()
		.with_single_cert(certs, key)?;

	config.alpn_protocols = vec![b"h2".to_vec(), b"http/1.1".to_vec()];

	Ok(Arc::new(config))
}

#[derive(Debug)]
pub enum ServingError {
	Sse(std::io::Error),
	StdIo(tokio::task::JoinError),
}

impl Listener {
	pub async fn listen(
		&self,
		state: Arc<tokio::sync::RwLock<xds::XdsStore>>,
		metrics: Arc<relay::metrics::Metrics>,
		a2a_metrics: Arc<a2a::metrics::Metrics>,
		ct: tokio_util::sync::CancellationToken,
	) -> Result<(), ServingError> {
		match self {
			Listener::Stdio => {
				let relay = serve_server_with_ct(
					relay::Relay::new(
						state.clone(),
						metrics,
						Default::default(),
						"stdio".to_string(),
					),
					(tokio::io::stdin(), tokio::io::stdout()),
					ct,
				)
				.await
				.inspect_err(|e| {
					tracing::error!("serving error: {:?}", e);
				})
				.unwrap();
				tracing::info!("serving stdio");
				relay
					.waiting()
					.await
					.map_err(ServingError::StdIo)
					.map(|_| ())
					.inspect_err(|e| {
						tracing::error!("serving error: {:?}", e);
					})
			},
			Listener::Sse(sse_listener) => {
				let authenticator = match &sse_listener.authn {
					Some(authn) => Arc::new(tokio::sync::RwLock::new(Some(authn.clone()))),
					None => Arc::new(tokio::sync::RwLock::new(None)),
				};

				let mut run_set: tokio::task::JoinSet<Result<(), anyhow::Error>> =
					tokio::task::JoinSet::new();
				let clone = authenticator.clone();

				let child_token = ct.child_token();
				run_set.spawn(async move {
					authn::sync_jwks_loop(clone, child_token)
						.await
						.map_err(|e| anyhow::anyhow!("error syncing jwks: {:?}", e))
				});

				let socket_addr: SocketAddr = format!("{}:{}", sse_listener.host, sse_listener.port)
					.as_str()
					.parse()
					.unwrap();
				let listener = tokio::net::TcpListener::bind(socket_addr).await.unwrap();
				let child_token = ct.child_token();
				let app = SseApp::new(state.clone(), metrics, authenticator, child_token, sse_listener.rbac.clone(), "sse".to_string());
				let router = app.router();

				info!("serving sse on {}:{}", sse_listener.host, sse_listener.port);
				let child_token = ct.child_token();
				match &sse_listener.tls {
					Some(tls) => {
						let tls_acceptor = TlsAcceptor::from(tls.inner.clone());
						let axum_tls_acceptor = proxyprotocol::AxumTlsAcceptor::new(tls_acceptor);
						let tls_listener = proxyprotocol::AxumTlsListener::new(
							tls_listener::TlsListener::new(axum_tls_acceptor, listener),
							socket_addr,
							Some(&ListenerMode::Proxy) == sse_listener.mode.as_ref(),
						);

						let svc: axum::extract::connect_info::IntoMakeServiceWithConnectInfo<
							axum::Router,
							proxyprotocol::Address,
						> = router.into_make_service_with_connect_info::<proxyprotocol::Address>();
						run_set.spawn(async move {
							axum::serve(tls_listener, svc)
								.with_graceful_shutdown(async move {
									child_token.cancelled().await;
								})
								.await
								.map_err(ServingError::Sse)
								.inspect_err(|e| {
									tracing::error!("serving error: {:?}", e);
								})
								.map_err(|e| anyhow::anyhow!("serving error: {:?}", e))
						});
					},
					None => {
						let enable_proxy = Some(&ListenerMode::Proxy) == sse_listener.mode.as_ref();

						let listener = proxyprotocol::Listener::new(listener, enable_proxy);
						let svc: axum::extract::connect_info::IntoMakeServiceWithConnectInfo<
							axum::Router,
							proxyprotocol::Address,
						> = router.into_make_service_with_connect_info::<proxyprotocol::Address>();
						run_set.spawn(async move {
							axum::serve(listener, svc)
								.with_graceful_shutdown(async move {
									child_token.cancelled().await;
								})
								.await
								.map_err(ServingError::Sse)
								.inspect_err(|e| {
									tracing::error!("serving error: {:?}", e);
								})
								.map_err(|e| anyhow::anyhow!("serving error: {:?}", e))
						});
					},
				}

				while let Some(res) = run_set.join_next().await {
					match res {
						Ok(_) => {},
						Err(e) => {
							tracing::error!("serving error: {:?}", e);
						},
					}
				}
				Ok(())
			},
			Listener::A2a(a2a_listener) => {
				let authenticator = match &a2a_listener.authn {
					Some(authn) => Arc::new(tokio::sync::RwLock::new(Some(authn.clone()))),
					None => Arc::new(tokio::sync::RwLock::new(None)),
				};

				let mut run_set: tokio::task::JoinSet<Result<(), anyhow::Error>> =
					tokio::task::JoinSet::new();
				let clone = authenticator.clone();

				let child_token = ct.child_token();
				run_set.spawn(async move {
					authn::sync_jwks_loop(clone, child_token)
						.await
						.map_err(|e| anyhow::anyhow!("error syncing jwks: {:?}", e))
				});

				let socket_addr: SocketAddr = format!("{}:{}", a2a_listener.host, a2a_listener.port)
					.as_str()
					.parse()
					.unwrap();
				let listener = tokio::net::TcpListener::bind(socket_addr).await.unwrap();
				let child_token = ct.child_token();
				let app = a2a::handlers::App::new(state.clone(), a2a_metrics, authenticator, child_token);
				let router = app.router();

				info!("serving a2a on {}:{}", a2a_listener.host, a2a_listener.port);
				let child_token = ct.child_token();
				match &a2a_listener.tls {
					Some(tls) => {
						let tls_acceptor = TlsAcceptor::from(tls.inner.clone());
						let axum_tls_acceptor = proxyprotocol::AxumTlsAcceptor::new(tls_acceptor);
						let tls_listener = proxyprotocol::AxumTlsListener::new(
							tls_listener::TlsListener::new(axum_tls_acceptor, listener),
							socket_addr,
							Some(&ListenerMode::Proxy) == a2a_listener.mode.as_ref(),
						);

						let svc: axum::extract::connect_info::IntoMakeServiceWithConnectInfo<
							axum::Router,
							proxyprotocol::Address,
						> = router.into_make_service_with_connect_info::<proxyprotocol::Address>();
						run_set.spawn(async move {
							axum::serve(tls_listener, svc)
								.with_graceful_shutdown(async move {
									child_token.cancelled().await;
								})
								.await
								.map_err(ServingError::Sse)
								.inspect_err(|e| {
									tracing::error!("serving error: {:?}", e);
								})
								.map_err(|e| anyhow::anyhow!("serving error: {:?}", e))
						});
					},
					None => {
						let enable_proxy = Some(&ListenerMode::Proxy) == a2a_listener.mode.as_ref();

						let listener = proxyprotocol::Listener::new(listener, enable_proxy);
						let svc: axum::extract::connect_info::IntoMakeServiceWithConnectInfo<
							axum::Router,
							proxyprotocol::Address,
						> = router.into_make_service_with_connect_info::<proxyprotocol::Address>();
						run_set.spawn(async move {
							axum::serve(listener, svc)
								.with_graceful_shutdown(async move {
									child_token.cancelled().await;
								})
								.await
								.map_err(ServingError::Sse)
								.inspect_err(|e| {
									tracing::error!("serving error: {:?}", e);
								})
								.map_err(|e| anyhow::anyhow!("serving error: {:?}", e))
						});
					},
				}

				while let Some(res) = run_set.join_next().await {
					match res {
						Ok(_) => {},
						Err(e) => {
							tracing::error!("serving error: {:?}", e);
						},
					}
				}
				Ok(())
			},
		}
	}
}

#[derive(Clone, Serialize, Deserialize, Debug, Eq, PartialEq)]
pub enum ListenerMode {
	#[serde(rename = "proxy")]
	Proxy,
}

impl Default for Listener {
	fn default() -> Self {
		Self::Stdio {}
	}
}

pub struct ListenerManager {
	state: Arc<tokio::sync::RwLock<xds::XdsStore>>,
	update_rx: tokio::sync::mpsc::Receiver<xds::UpdateEvent>,
	metrics: Arc<relay::metrics::Metrics>,

	running: HashMap<String, AbortHandle>,
	run_set: tokio::task::JoinSet<Result<(), ServingError>>,
}

impl ListenerManager {
	// Start all listeners in the state
	// Consider these to be "static" listeners
	pub async fn new(
		ct: tokio_util::sync::CancellationToken,
		state: Arc<tokio::sync::RwLock<xds::XdsStore>>,
		update_rx: tokio::sync::mpsc::Receiver<xds::UpdateEvent>,
		metrics: Arc<relay::metrics::Metrics>,
	) -> Self {
		// Start all listeners in the state
		// Consider these to be "static" listeners
		let mut run_set = tokio::task::JoinSet::new();
		let mut running: HashMap<String, AbortHandle> = HashMap::new();

		for (name, listener) in state.read().await.listeners.iter() {
			let state_clone = state.clone();
			let metrics_clone = metrics.clone();
			let ct_clone = ct.clone();
			let listener_clone = listener.clone();
			let listener_name = name.clone();
			let abort_handle = run_set.spawn(async move {
				listener_clone
					.listen(state_clone, metrics_clone, ct_clone)
					.await
			});
			running.insert(listener_name, abort_handle);
		}

		// Start the update loop

		Self {
			state,
			update_rx,
			metrics,
			running,
			run_set,
		}
	}
}

impl ListenerManager {
	pub async fn run(
		&mut self,
		ct: tokio_util::sync::CancellationToken,
	) -> Result<(), anyhow::Error> {
		loop {
			tokio::select! {
				result = self.run_set.join_next() => {
					tracing::info!("run_set join_next returned {:?}", result);
				}
				update = self.update_rx.recv() => {
					match update {
						Some(xds::UpdateEvent::Insert(name)) => {
							// Scope the read lock to get the listener and clone it
							let listener_clone: Listener = {
									let state = self.state.read().await;
									// Check if listener exists before trying to clone
									match state.listeners.get(&name).await {
											Ok(listener_ref) => listener_ref.clone(), // Clone the listener
											Err(e) => {
													tracing::error!("Failed to get listener {} from state: {}", name, e);
													continue; // Skip spawning if listener fetch failed
											}
									}
							}; // Read lock dropped here

							// Now use the owned listener_clone for spawning
							let state_clone = self.state.clone();
							let metrics_clone = self.metrics.clone();
							let ct_clone = ct.clone();

							// Spawn the task with the cloned listener and other cloned Arcs
							let abort_handle = self.run_set.spawn(async move { // Add async move
									listener_clone.listen(state_clone, metrics_clone, ct_clone).await
							});
							self.running.insert(name, abort_handle); // Store the JoinHandle
						}
						Some(xds::UpdateEvent::Remove(name)) => {
								if let Some(handle) = self.running.remove(&name) {
										handle.abort(); // Abort the task associated with the removed listener
										tracing::info!("Aborted listener task for: {}", name);
								} else {
										tracing::warn!("Received remove event for {}, but no running task found.", name);
								}
						}
						None => {
							tracing::info!("update_rx closed");
							break;
						}
					}
				}
				_ = ct.cancelled() => {
					break;
				}
			}
		}

		self.run_set.shutdown().await;
		Ok(())
	}
}<|MERGE_RESOLUTION|>--- conflicted
+++ resolved
@@ -2,18 +2,9 @@
 use crate::authn;
 use crate::authn::JwtAuthenticator;
 use crate::proto;
-<<<<<<< HEAD
 use crate::proto::aidp::dev::listener::{
 	Listener as XdsListener, SseListener as XdsSseListener, listener::Listener as XdsListenerSpec,
-	sse_listener::TlsConfig as XdsTlsConfig,
-=======
-use crate::proto::aidp::dev::mcp::listener::{
-	Listener as XdsListener,
-	listener::{
-		A2aListener as XdsA2aListener, Listener as XdsListenerSpec, SseListener as XdsSseListener,
-		TlsConfig as XdsTlsConfig,
-	},
->>>>>>> d25ca0aa
+	listener::Protocol as ListenerProtocol, sse_listener::TlsConfig as XdsTlsConfig,
 };
 use crate::proxyprotocol;
 use crate::rbac;
@@ -39,19 +30,32 @@
 	#[serde(rename = "sse")]
 	Sse(SseListener),
 	#[serde(rename = "a2a")]
-	A2a(A2AListener),
+	A2a(SseListener),
 	#[serde(rename = "stdio")]
 	Stdio,
 }
 
 impl Listener {
 	pub async fn from_xds(value: XdsListener) -> Result<Self, anyhow::Error> {
-		Ok(match value.listener {
-			Some(XdsListenerSpec::Sse(sse)) => Listener::Sse(SseListener::from_xds(sse).await?),
-			Some(XdsListenerSpec::A2a(a2a)) => Listener::A2a(A2AListener::from_xds(a2a).await?),
-			Some(XdsListenerSpec::Stdio(_)) => Listener::Stdio,
-			_ => Listener::Stdio,
-		})
+		Ok(
+			match (
+				value.listener,
+				ListenerProtocol::try_from(value.protocol).unwrap(),
+			) {
+				(Some(XdsListenerSpec::Sse(sse)), ListenerProtocol::Mcp) => {
+					Listener::Sse(SseListener::from_xds(sse).await?)
+				},
+				(Some(XdsListenerSpec::Sse(sse)), ListenerProtocol::A2a) => {
+					Listener::A2a(SseListener::from_xds(sse).await?)
+				},
+				(Some(XdsListenerSpec::Stdio(_)), _) => Listener::Stdio,
+				_ => anyhow::bail!(
+					"invalid listener protocol {:?} for listener {:?}",
+					value.protocol,
+					value.name
+				),
+			},
+		)
 	}
 }
 
@@ -66,6 +70,10 @@
 }
 
 impl SseListener {
+	pub fn url(&self, host: String) -> String {
+		let scheme = if self.tls.is_some() { "https" } else { "http" };
+		format!("{}://{}", scheme, host)
+	}
 	async fn from_xds(value: XdsSseListener) -> Result<Self, anyhow::Error> {
 		let tls = match value.tls {
 			Some(tls) => Some(from_xds_tls_config(tls)?),
@@ -97,45 +105,7 @@
 		})
 	}
 }
-#[derive(Clone, Serialize, Debug)]
-pub struct A2AListener {
-	host: String,
-	port: u32,
-	mode: Option<ListenerMode>,
-	authn: Option<JwtAuthenticator>,
-	tls: Option<TlsConfig>,
-}
-
-impl A2AListener {
-	pub fn url(&self, host: String) -> String {
-		let scheme = if self.tls.is_some() { "https" } else { "http" };
-		format!("{}://{}", scheme, host)
-	}
-	async fn from_xds(value: XdsA2aListener) -> Result<Self, anyhow::Error> {
-		let tls = match value.tls {
-			Some(tls) => Some(from_xds_tls_config(tls)?),
-			None => None,
-		};
-		let authn = match value.authn {
-			Some(authn) => match authn.jwt {
-				Some(jwt) => Some(
-					JwtAuthenticator::new(&jwt)
-						.await
-						.map_err(|e| anyhow::anyhow!("error creating jwt authenticator: {:?}", e))?,
-				),
-				None => None,
-			},
-			None => None,
-		};
-		Ok(A2AListener {
-			host: value.address,
-			port: value.port,
-			mode: None,
-			authn,
-			tls,
-		})
-	}
-}
+
 #[derive(Clone, Debug)]
 pub struct TlsConfig {
 	pub(crate) inner: Arc<ServerConfig>,
@@ -252,7 +222,14 @@
 					.unwrap();
 				let listener = tokio::net::TcpListener::bind(socket_addr).await.unwrap();
 				let child_token = ct.child_token();
-				let app = SseApp::new(state.clone(), metrics, authenticator, child_token, sse_listener.rbac.clone(), "sse".to_string());
+				let app = SseApp::new(
+					state.clone(),
+					metrics,
+					authenticator,
+					child_token,
+					sse_listener.rbac.clone(),
+					"sse".to_string(),
+				);
 				let router = app.router();
 
 				info!("serving sse on {}:{}", sse_listener.host, sse_listener.port);
