--- conflicted
+++ resolved
@@ -8,16 +8,10 @@
 use tokio::task::JoinSet;
 use tracing_subscriber::{self, EnvFilter};
 
-<<<<<<< HEAD
 use mcp_proxy::admin;
 use mcp_proxy::inbound;
 use mcp_proxy::mtrcs;
 use mcp_proxy::proto::aidp::dev::listener::Listener as XdsListener;
-=======
-use mcp_proxy::admin::App as AdminApp;
-use mcp_proxy::metrics::App as MetricsApp;
-use mcp_proxy::proto::aidp::dev::mcp::rbac::RuleSet as XdsRbac;
->>>>>>> d25ca0aa
 use mcp_proxy::proto::aidp::dev::mcp::target::Target as XdsTarget;
 use mcp_proxy::relay;
 use mcp_proxy::signal;
@@ -121,7 +115,6 @@
 
 			let cfg_clone = r#static.clone();
 
-<<<<<<< HEAD
 			let (update_tx, update_rx) = tokio::sync::mpsc::channel(100);
 			let state = Arc::new(tokio::sync::RwLock::new(ProxyState::new(update_tx)));
 
@@ -141,30 +134,14 @@
 				.insert(cfg_clone.listener)
 				.await
 				.expect("failed to insert listener");
-=======
-			let relay_metrics = relay::metrics::Metrics::new(&mut registry);
-			let a2a_metrics = a2a::metrics::Metrics::new(&mut registry);
->>>>>>> d25ca0aa
 
 			let state_2 = state.clone();
 			let cfg_clone = r#static.clone();
 			let ct_clone = ct.clone();
 			run_set.spawn(async move {
-<<<<<<< HEAD
 				run_local_client(&cfg_clone, state_2, listener_manager, ct_clone)
 					.await
 					.map_err(|e| anyhow::anyhow!("error running local client: {:?}", e))
-=======
-				run_local_client(
-					&cfg_clone,
-					state_2,
-					Arc::new(relay_metrics),
-					Arc::new(a2a_metrics),
-					ct_clone,
-				)
-				.await
-				.map_err(|e| anyhow::anyhow!("error running local client: {:?}", e))
->>>>>>> d25ca0aa
 			});
 
 			// Add metrics listener
@@ -229,7 +206,7 @@
 			let cfg_clone = dynamic.clone();
 			let xds_config = xds::client::Config::new(Arc::new(cfg_clone));
 			let ads_client = xds_config
-				.with_watched_handler::<XdsTarget>(xds::TARGET_TYPE, updater.clone())
+				.with_watched_handler::<XdsTarget>(xds::MCP_TARGET_TYPE, updater.clone())
 				.with_watched_handler::<XdsListener>(xds::LISTENER_TYPE, updater)
 				.build(metrics, awaiting_ready);
 
@@ -251,24 +228,10 @@
 					.map_err(|e| anyhow::anyhow!("error serving admin: {:?}", e))
 			});
 
-<<<<<<< HEAD
 			let ct_clone = ct.clone();
 			run_set.spawn(async move {
 				listener_manager
 					.run(ct_clone)
-=======
-			let relay_metrics = relay::metrics::Metrics::new(&mut registry);
-			let a2a_metrics = a2a::metrics::Metrics::new(&mut registry);
-			let ct_clone = ct.clone();
-			run_set.spawn(async move {
-				listener
-					.listen(
-						state.clone(),
-						Arc::new(relay_metrics),
-						Arc::new(a2a_metrics),
-						ct_clone,
-					)
->>>>>>> d25ca0aa
 					.await
 					.map_err(|e| anyhow::anyhow!("error serving static listener: {:?}", e))
 			});
