--- conflicted
+++ resolved
@@ -122,11 +122,7 @@
 httpdate = "1.0"
 net2 = "0.2.39"
 core_affinity = "0.8.3"
-<<<<<<< HEAD
-
-=======
 macro_rules_attribute = "0.2.2"
->>>>>>> ba794d87
 [build-dependencies]
 anyhow.workspace = true
 prost-build.workspace = true
