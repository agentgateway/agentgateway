{
  "$schema": "https://json-schema.org/draft/2020-12/schema",
  "title": "LocalConfig",
  "type": "object",
  "properties": {
    "config": {
      "type": "object",
      "properties": {
        "enableIpv6": {
          "type": [
            "boolean",
            "null"
          ]
        },
        "localXdsPath": {
          "description": "Local XDS path. If not specified, the current configuration file will be used.",
          "type": [
            "string",
            "null"
          ]
        },
        "caAddress": {
          "type": [
            "string",
            "null"
          ]
        },
        "xdsAddress": {
          "type": [
            "string",
            "null"
          ]
        },
        "namespace": {
          "type": [
            "string",
            "null"
          ]
        },
        "gateway": {
          "type": [
            "string",
            "null"
          ]
        },
        "trustDomain": {
          "type": [
            "string",
            "null"
          ]
        },
        "serviceAccount": {
          "type": [
            "string",
            "null"
          ]
        },
        "clusterId": {
          "type": [
            "string",
            "null"
          ]
        },
        "network": {
          "type": [
            "string",
            "null"
          ]
        },
        "adminAddr": {
          "description": "Admin UI address in the format \"ip:port\"",
          "type": [
            "string",
            "null"
          ]
        },
        "statsAddr": {
          "description": "Stats/metrics server address in the format \"ip:port\"",
          "type": [
            "string",
            "null"
          ]
        },
        "readinessAddr": {
          "description": "Readiness probe server address in the format \"ip:port\"",
          "type": [
            "string",
            "null"
          ]
        },
        "authToken": {
          "type": [
            "string",
            "null"
          ]
        },
        "connectionTerminationDeadline": {
          "type": [
            "string",
            "null"
          ],
          "default": null
        },
        "connectionMinTerminationDeadline": {
          "type": [
            "string",
            "null"
          ],
          "default": null
        },
        "workerThreads": {
          "type": "string"
        },
        "tracing": {
          "type": [
            "object",
            "null"
          ],
          "properties": {
            "otlpEndpoint": {
              "type": "string"
            },
            "headers": {
              "type": "object",
              "additionalProperties": {
                "type": "string"
              },
              "default": {}
            },
            "otlpProtocol": {
              "type": "string",
              "enum": [
                "grpc",
                "http"
              ],
              "default": "grpc"
            },
            "fields": {
              "type": [
                "object",
                "null"
              ],
              "properties": {
                "remove": {
                  "type": "array",
                  "items": {
                    "type": "string"
                  },
                  "default": []
                },
                "add": {
                  "type": "object",
                  "additionalProperties": {
                    "type": "string"
                  },
                  "default": {}
                }
              },
              "additionalProperties": false
            },
            "randomSampling": {
              "description": "Expression to determine the amount of *random sampling*.\nRandom sampling will initiate a new trace span if the incoming request does not have a trace already.\nThis should evaluate to either a float between 0.0-1.0 (0-100%) or true/false.\nThis defaults to 'false'.",
              "type": [
                "string",
                "null"
              ]
            },
            "clientSampling": {
              "description": "Expression to determine the amount of *client sampling*.\nClient sampling determines whether to initiate a new trace span if the incoming request does have a trace already.\nThis should evaluate to either a float between 0.0-1.0 (0-100%) or true/false.\nThis defaults to 'true'.",
              "type": [
                "string",
                "null"
              ]
            }
          },
          "additionalProperties": false,
          "required": [
            "otlpEndpoint"
          ]
        },
        "logging": {
          "type": [
            "object",
            "null"
          ],
          "properties": {
            "filter": {
              "type": [
                "string",
                "null"
              ]
            },
            "fields": {
              "type": [
                "object",
                "null"
              ],
              "properties": {
                "remove": {
                  "type": "array",
                  "items": {
                    "type": "string"
                  },
                  "default": []
                },
                "add": {
                  "type": "object",
                  "additionalProperties": {
                    "type": "string"
                  },
                  "default": {}
                }
              },
              "additionalProperties": false
            }
          },
          "additionalProperties": false
        },
        "http2": {
          "type": [
            "object",
            "null"
          ],
          "properties": {
            "windowSize": {
              "type": [
                "integer",
                "null"
              ],
              "format": "uint32",
              "minimum": 0
            },
            "connectionWindowSize": {
              "type": [
                "integer",
                "null"
              ],
              "format": "uint32",
              "minimum": 0
            },
            "frameSize": {
              "type": [
                "integer",
                "null"
              ],
              "format": "uint32",
              "minimum": 0
            },
            "poolMaxStreamsPerConn": {
              "type": [
                "integer",
                "null"
              ],
              "format": "uint16",
              "minimum": 0,
              "maximum": 65535
            },
            "poolUnusedReleaseTimeout": {
              "type": [
                "string",
                "null"
              ]
            }
          },
          "additionalProperties": false
        }
      },
      "additionalProperties": false,
      "required": [
        "workerThreads"
      ],
      "default": null
    },
    "binds": {
      "type": "array",
      "items": {
        "type": "object",
        "properties": {
          "port": {
            "type": "integer",
            "format": "uint16",
            "minimum": 0,
            "maximum": 65535
          },
          "listeners": {
            "type": "array",
            "items": {
              "type": "object",
              "properties": {
                "name": {
                  "type": [
                    "string",
                    "null"
                  ]
                },
                "gatewayName": {
                  "type": [
                    "string",
                    "null"
                  ]
                },
                "hostname": {
                  "description": "Can be a wildcard",
                  "type": [
                    "string",
                    "null"
                  ]
                },
                "protocol": {
                  "type": "string",
                  "enum": [
                    "HTTP",
                    "HTTPS",
                    "TLS",
                    "TCP",
                    "HBONE"
                  ]
                },
                "tls": {
                  "type": [
                    "object",
                    "null"
                  ],
                  "properties": {
                    "cert": {
                      "type": "string"
                    },
                    "key": {
                      "type": "string"
                    }
                  },
                  "additionalProperties": false,
                  "required": [
                    "cert",
                    "key"
                  ]
                },
                "routes": {
                  "type": [
                    "array",
                    "null"
                  ],
                  "items": {
                    "type": "object",
                    "properties": {
                      "name": {
                        "type": [
                          "string",
                          "null"
                        ]
                      },
                      "ruleName": {
                        "type": [
                          "string",
                          "null"
                        ]
                      },
                      "hostnames": {
                        "description": "Can be a wildcard",
                        "type": "array",
                        "items": {
                          "type": "string"
                        }
                      },
                      "matches": {
                        "type": "array",
                        "items": {
                          "type": "object",
                          "properties": {
                            "headers": {
                              "type": "array",
                              "items": {
                                "type": "object",
                                "properties": {
                                  "name": {
                                    "type": "string"
                                  },
                                  "value": {
                                    "oneOf": [
                                      {
                                        "type": "object",
                                        "properties": {
                                          "exact": {
                                            "type": "string"
                                          }
                                        },
                                        "required": [
                                          "exact"
                                        ],
                                        "additionalProperties": false
                                      },
                                      {
                                        "type": "object",
                                        "properties": {
                                          "regex": {
                                            "type": "string"
                                          }
                                        },
                                        "required": [
                                          "regex"
                                        ],
                                        "additionalProperties": false
                                      }
                                    ]
                                  }
                                },
                                "required": [
                                  "name",
                                  "value"
                                ]
                              }
                            },
                            "path": {
                              "oneOf": [
                                {
                                  "type": "object",
                                  "properties": {
                                    "exact": {
                                      "type": "string"
                                    }
                                  },
                                  "required": [
                                    "exact"
                                  ],
                                  "additionalProperties": false
                                },
                                {
                                  "type": "object",
                                  "properties": {
                                    "pathPrefix": {
                                      "type": "string"
                                    }
                                  },
                                  "required": [
                                    "pathPrefix"
                                  ],
                                  "additionalProperties": false
                                },
                                {
                                  "type": "object",
                                  "properties": {
                                    "regex": {
                                      "type": "array",
                                      "prefixItems": [
                                        {
                                          "type": "string"
                                        },
                                        {
                                          "type": "integer",
                                          "format": "uint",
                                          "minimum": 0
                                        }
                                      ],
                                      "minItems": 2,
                                      "maxItems": 2
                                    }
                                  },
                                  "required": [
                                    "regex"
                                  ],
                                  "additionalProperties": false
                                }
                              ]
                            },
                            "method": {
                              "type": "string"
                            },
                            "query": {
                              "type": "array",
                              "items": {
                                "type": "object",
                                "properties": {
                                  "name": {
                                    "type": "string"
                                  },
                                  "value": {
                                    "oneOf": [
                                      {
                                        "type": "object",
                                        "properties": {
                                          "exact": {
                                            "type": "string"
                                          }
                                        },
                                        "required": [
                                          "exact"
                                        ],
                                        "additionalProperties": false
                                      },
                                      {
                                        "type": "object",
                                        "properties": {
                                          "regex": {
                                            "type": "string"
                                          }
                                        },
                                        "required": [
                                          "regex"
                                        ],
                                        "additionalProperties": false
                                      }
                                    ]
                                  }
                                },
                                "required": [
                                  "name",
                                  "value"
                                ]
                              }
                            }
                          },
                          "required": [
                            "path"
                          ]
                        },
                        "default": [
                          {
                            "path": {
                              "pathPrefix": "/"
                            }
                          }
                        ]
                      },
                      "policies": {
                        "type": [
                          "object",
                          "null"
                        ],
                        "properties": {
                          "requestHeaderModifier": {
                            "description": "Headers to be modified in the request.",
                            "type": [
                              "object",
                              "null"
                            ],
                            "properties": {
                              "add": {
                                "type": "object",
                                "additionalProperties": {
                                  "type": "string"
                                }
                              },
                              "set": {
                                "type": "object",
                                "additionalProperties": {
                                  "type": "string"
                                }
                              },
                              "remove": {
                                "type": "array",
                                "items": {
                                  "type": "string"
                                }
                              }
                            },
                            "additionalProperties": false,
                            "default": null
                          },
                          "responseHeaderModifier": {
                            "description": "Headers to be modified in the response.",
                            "type": [
                              "object",
                              "null"
                            ],
                            "properties": {
                              "add": {
                                "type": "object",
                                "additionalProperties": {
                                  "type": "string"
                                }
                              },
                              "set": {
                                "type": "object",
                                "additionalProperties": {
                                  "type": "string"
                                }
                              },
                              "remove": {
                                "type": "array",
                                "items": {
                                  "type": "string"
                                }
                              }
                            },
                            "additionalProperties": false,
                            "default": null
                          },
                          "requestRedirect": {
                            "description": "Directly respond to the request with a redirect.",
                            "type": [
                              "object",
                              "null"
                            ],
                            "properties": {
                              "scheme": {
                                "type": [
                                  "string",
                                  "null"
                                ]
                              },
                              "authority": {
                                "anyOf": [
                                  {
                                    "oneOf": [
                                      {
                                        "type": "object",
                                        "properties": {
                                          "full": {
                                            "type": "string"
                                          }
                                        },
                                        "required": [
                                          "full"
                                        ],
                                        "additionalProperties": false
                                      },
                                      {
                                        "type": "object",
                                        "properties": {
                                          "host": {
                                            "type": "string"
                                          }
                                        },
                                        "required": [
                                          "host"
                                        ],
                                        "additionalProperties": false
                                      },
                                      {
                                        "type": "object",
                                        "properties": {
                                          "port": {
                                            "type": "integer",
                                            "format": "uint16",
                                            "minimum": 1,
                                            "maximum": 65535
                                          }
                                        },
                                        "required": [
                                          "port"
                                        ],
                                        "additionalProperties": false
                                      }
                                    ]
                                  },
                                  {
                                    "type": "null"
                                  }
                                ]
                              },
                              "path": {
                                "anyOf": [
                                  {
                                    "oneOf": [
                                      {
                                        "type": "object",
                                        "properties": {
                                          "full": {
                                            "type": "string"
                                          }
                                        },
                                        "required": [
                                          "full"
                                        ],
                                        "additionalProperties": false
                                      },
                                      {
                                        "type": "object",
                                        "properties": {
                                          "prefix": {
                                            "type": "string"
                                          }
                                        },
                                        "required": [
                                          "prefix"
                                        ],
                                        "additionalProperties": false
                                      }
                                    ]
                                  },
                                  {
                                    "type": "null"
                                  }
                                ]
                              },
                              "status": {
                                "type": [
                                  "integer",
                                  "null"
                                ],
                                "format": "uint16",
                                "minimum": 1,
                                "maximum": 65535
                              }
                            },
                            "additionalProperties": false,
                            "default": null
                          },
                          "urlRewrite": {
                            "description": "Modify the URL path or authority.",
                            "type": [
                              "object",
                              "null"
                            ],
                            "properties": {
                              "authority": {
                                "anyOf": [
                                  {
                                    "oneOf": [
                                      {
                                        "type": "object",
                                        "properties": {
                                          "full": {
                                            "type": "string"
                                          }
                                        },
                                        "required": [
                                          "full"
                                        ],
                                        "additionalProperties": false
                                      },
                                      {
                                        "type": "object",
                                        "properties": {
                                          "host": {
                                            "type": "string"
                                          }
                                        },
                                        "required": [
                                          "host"
                                        ],
                                        "additionalProperties": false
                                      },
                                      {
                                        "type": "object",
                                        "properties": {
                                          "port": {
                                            "type": "integer",
                                            "format": "uint16",
                                            "minimum": 1,
                                            "maximum": 65535
                                          }
                                        },
                                        "required": [
                                          "port"
                                        ],
                                        "additionalProperties": false
                                      }
                                    ]
                                  },
                                  {
                                    "type": "null"
                                  }
                                ]
                              },
                              "path": {
                                "anyOf": [
                                  {
                                    "oneOf": [
                                      {
                                        "type": "object",
                                        "properties": {
                                          "full": {
                                            "type": "string"
                                          }
                                        },
                                        "required": [
                                          "full"
                                        ],
                                        "additionalProperties": false
                                      },
                                      {
                                        "type": "object",
                                        "properties": {
                                          "prefix": {
                                            "type": "string"
                                          }
                                        },
                                        "required": [
                                          "prefix"
                                        ],
                                        "additionalProperties": false
                                      }
                                    ]
                                  },
                                  {
                                    "type": "null"
                                  }
                                ]
                              }
                            },
                            "additionalProperties": false,
                            "default": null
                          },
                          "requestMirror": {
                            "description": "Mirror incoming requests to another destination.",
                            "type": [
                              "object",
                              "null"
                            ],
                            "properties": {
                              "backend": {
                                "oneOf": [
                                  {
                                    "type": "string",
                                    "enum": [
                                      "invalid"
                                    ]
                                  },
                                  {
                                    "type": "object",
                                    "properties": {
                                      "service": {
                                        "type": "object",
                                        "properties": {
                                          "name": {
                                            "type": "object",
                                            "properties": {
                                              "namespace": {
                                                "type": "string"
                                              },
                                              "hostname": {
                                                "type": "string"
                                              }
                                            },
                                            "required": [
                                              "namespace",
                                              "hostname"
                                            ]
                                          },
                                          "port": {
                                            "type": "integer",
                                            "format": "uint16",
                                            "minimum": 0,
                                            "maximum": 65535
                                          }
                                        },
                                        "additionalProperties": false,
                                        "required": [
                                          "name",
                                          "port"
                                        ]
                                      }
                                    },
                                    "required": [
                                      "service"
                                    ],
                                    "additionalProperties": false
                                  },
                                  {
                                    "type": "object",
                                    "properties": {
                                      "host": {
                                        "type": "string"
                                      }
                                    },
                                    "required": [
                                      "host"
                                    ],
                                    "additionalProperties": false
                                  }
                                ]
                              },
                              "percentage": {
                                "type": "number",
                                "format": "double"
                              }
                            },
                            "additionalProperties": false,
                            "required": [
                              "backend",
                              "percentage"
                            ]
                          },
                          "directResponse": {
                            "description": "Directly respond to the request with a static response.",
                            "type": [
                              "object",
                              "null"
                            ],
                            "properties": {
                              "body": {
                                "type": [
                                  "array",
                                  "string"
                                ],
                                "items": {
                                  "type": "integer",
                                  "format": "uint8",
                                  "minimum": 0,
                                  "maximum": 255
                                }
                              },
                              "status": {
                                "type": "integer",
                                "format": "uint16",
                                "minimum": 1,
                                "maximum": 65535
                              }
                            },
                            "additionalProperties": false,
                            "required": [
                              "body",
                              "status"
                            ],
                            "default": null
                          },
                          "cors": {
                            "description": "Handle CORS preflight requests and append configured CORS headers to applicable requests.",
                            "type": [
                              "object",
                              "null"
                            ],
                            "properties": {
                              "allowCredentials": {
                                "type": "boolean",
                                "default": false
                              },
                              "allowHeaders": {
                                "type": "array",
                                "items": {
                                  "type": "string"
                                },
                                "default": []
                              },
                              "allowMethods": {
                                "type": "array",
                                "items": {
                                  "type": "string"
                                },
                                "default": []
                              },
                              "allowOrigins": {
                                "type": "array",
                                "items": {
                                  "type": "string"
                                },
                                "default": []
                              },
                              "exposeHeaders": {
                                "type": "array",
                                "items": {
                                  "type": "string"
                                },
                                "default": []
                              },
                              "maxAge": {
                                "type": [
                                  "string",
                                  "null"
                                ],
                                "default": null
                              }
                            },
                            "additionalProperties": false,
                            "default": null
                          },
                          "mcpAuthorization": {
                            "description": "Authorization policies for MCP access.",
                            "type": [
                              "object",
                              "null"
                            ],
                            "properties": {
                              "rules": {
                                "type": "array",
                                "items": {
                                  "type": "string"
                                }
                              }
                            },
                            "required": [
                              "rules"
                            ],
                            "default": null
                          },
                          "mcpAuthentication": {
                            "description": "Authentication for MCP clients.",
                            "type": [
                              "object",
                              "null"
                            ],
                            "properties": {
                              "mode": {
                                "oneOf": [
                                  {
                                    "description": "A valid token, issued by a configured issuer, must be present.",
                                    "type": "string",
                                    "const": "strict"
                                  },
                                  {
                                    "description": "If a token exists, validate it.\nThis is the default option.\nWarning: this allows requests without a JWT token!",
                                    "type": "string",
                                    "const": "optional"
                                  },
                                  {
                                    "description": "Requests are never rejected. This is useful for usage of claims in later steps (authorization, logging, etc).\nWarning: this allows requests without a JWT token!",
                                    "type": "string",
                                    "const": "permissive"
                                  }
                                ]
                              },
                              "issuer": {
                                "type": "string"
                              },
                              "scopes": {
                                "type": "array",
                                "items": {
                                  "type": "string"
                                }
                              },
                              "audience": {
                                "type": "string"
                              },
                              "provider": {
                                "anyOf": [
                                  {
                                    "oneOf": [
                                      {
                                        "type": "object",
                                        "properties": {
                                          "auth0": {
                                            "type": "object",
                                            "additionalProperties": false
                                          }
                                        },
                                        "required": [
                                          "auth0"
                                        ],
                                        "additionalProperties": false
                                      },
                                      {
                                        "type": "object",
                                        "properties": {
                                          "keycloak": {
                                            "type": "object",
                                            "additionalProperties": false
                                          }
                                        },
                                        "required": [
                                          "keycloak"
                                        ],
                                        "additionalProperties": false
                                      }
                                    ]
                                  },
                                  {
                                    "type": "null"
                                  }
                                ]
                              }
                            },
                            "additionalProperties": false,
                            "required": [
                              "mode",
                              "issuer",
                              "scopes",
                              "audience"
                            ],
                            "default": null
                          },
                          "a2a": {
                            "description": "Mark this traffic as A2A to enable A2A processing and telemetry.",
                            "type": [
                              "object",
                              "null"
                            ],
                            "additionalProperties": false,
                            "default": null
                          },
                          "ai": {
                            "description": "Mark this as LLM traffic to enable LLM processing.",
                            "type": [
                              "object",
                              "null"
                            ],
                            "properties": {
                              "promptGuard": {
                                "type": [
                                  "object",
                                  "null"
                                ],
                                "properties": {
                                  "request": {
                                    "type": [
                                      "object",
                                      "null"
                                    ],
                                    "properties": {
                                      "response": {
                                        "type": "object",
                                        "properties": {
                                          "body": {
                                            "type": [
                                              "array",
                                              "string"
                                            ],
                                            "items": {
                                              "type": "integer",
                                              "format": "uint8",
                                              "minimum": 0,
                                              "maximum": 255
                                            },
                                            "default": "The request was rejected due to inappropriate content"
                                          },
                                          "status": {
                                            "type": "integer",
                                            "format": "uint16",
                                            "minimum": 1,
                                            "maximum": 65535,
                                            "default": 403
                                          }
                                        },
                                        "additionalProperties": false,
                                        "default": {
                                          "body": "The request was rejected due to inappropriate content",
                                          "status": 403
                                        }
                                      },
                                      "regex": {
                                        "anyOf": [
                                          {
                                            "type": "object",
                                            "properties": {
                                              "response": {
                                                "type": "object",
                                                "properties": {
                                                  "body": {
                                                    "type": [
                                                      "array",
                                                      "string"
                                                    ],
                                                    "items": {
                                                      "type": "integer",
                                                      "format": "uint8",
                                                      "minimum": 0,
                                                      "maximum": 255
                                                    },
                                                    "default": "The request was rejected due to inappropriate content"
                                                  },
                                                  "status": {
                                                    "type": "integer",
                                                    "format": "uint16",
                                                    "minimum": 1,
                                                    "maximum": 65535,
                                                    "default": 403
                                                  }
                                                },
                                                "additionalProperties": false,
                                                "default": {
                                                  "body": "The request was rejected due to inappropriate content",
                                                  "status": 403
                                                }
                                              },
                                              "rules": {
                                                "type": "array",
                                                "items": {
                                                  "anyOf": [
                                                    {
                                                      "type": "object",
                                                      "properties": {
                                                        "builtin": {
                                                          "type": "string",
                                                          "enum": [
                                                            "ssn",
                                                            "creditCard",
                                                            "phoneNumber",
                                                            "email"
                                                          ]
                                                        }
                                                      },
                                                      "additionalProperties": false,
                                                      "required": [
                                                        "builtin"
                                                      ]
                                                    },
                                                    {
                                                      "type": "object",
                                                      "properties": {
                                                        "pattern": {
                                                          "type": "string"
                                                        },
                                                        "name": {
                                                          "type": "string"
                                                        }
                                                      },
                                                      "additionalProperties": false,
                                                      "required": [
                                                        "pattern",
                                                        "name"
                                                      ]
                                                    }
                                                  ]
                                                }
                                              }
                                            },
                                            "unevaluatedProperties": false,
                                            "oneOf": [
                                              {
                                                "type": "object",
                                                "properties": {
                                                  "action": {
                                                    "type": "string",
                                                    "const": "mask"
                                                  }
                                                },
                                                "required": [
                                                  "action"
                                                ]
                                              },
                                              {
                                                "type": "object",
                                                "properties": {
                                                  "response": {
                                                    "type": "object",
                                                    "properties": {
                                                      "body": {
                                                        "type": [
                                                          "array",
                                                          "string"
                                                        ],
                                                        "items": {
                                                          "type": "integer",
                                                          "format": "uint8",
                                                          "minimum": 0,
                                                          "maximum": 255
                                                        },
                                                        "default": "The request was rejected due to inappropriate content"
                                                      },
                                                      "status": {
                                                        "type": "integer",
                                                        "format": "uint16",
                                                        "minimum": 1,
                                                        "maximum": 65535,
                                                        "default": 403
                                                      }
                                                    },
                                                    "additionalProperties": false,
                                                    "default": {
                                                      "body": "The request was rejected due to inappropriate content",
                                                      "status": 403
                                                    }
                                                  },
                                                  "action": {
                                                    "type": "string",
                                                    "const": "reject"
                                                  }
                                                },
                                                "required": [
                                                  "action"
                                                ]
                                              }
                                            ],
                                            "required": [
                                              "rules"
                                            ]
                                          },
                                          {
                                            "type": "null"
                                          }
                                        ]
                                      },
                                      "webhook": {
                                        "type": [
                                          "object",
                                          "null"
                                        ],
                                        "properties": {
                                          "target": {
                                            "type": "string"
                                          }
                                        },
                                        "additionalProperties": false,
                                        "required": [
                                          "target"
                                        ]
                                      }
                                    },
                                    "additionalProperties": false
                                  }
                                },
                                "additionalProperties": false
                              }
                            },
                            "additionalProperties": false,
                            "default": null
                          },
                          "backendTLS": {
                            "description": "Send TLS to the backend.",
                            "type": [
                              "object",
                              "null"
                            ],
                            "properties": {
                              "cert": {
                                "type": [
                                  "string",
                                  "null"
                                ]
                              },
                              "key": {
                                "type": [
                                  "string",
                                  "null"
                                ]
                              },
                              "root": {
                                "type": [
                                  "string",
                                  "null"
                                ]
                              },
                              "insecure": {
                                "type": "boolean",
                                "default": false
                              },
                              "insecureHost": {
                                "type": "boolean",
                                "default": false
                              }
                            },
                            "additionalProperties": false
                          },
                          "backendAuth": {
                            "description": "Authenticate to the backend.",
                            "anyOf": [
                              {
                                "anyOf": [
                                  {
                                    "type": "object",
<<<<<<< HEAD
=======
                                    "properties": {
                                      "passthrough": {
                                        "type": "object",
                                        "additionalProperties": false
                                      }
                                    },
                                    "required": [
                                      "passthrough"
                                    ],
>>>>>>> 741b2d3f
                                    "additionalProperties": false
                                  },
                                  {
                                    "anyOf": [
                                      {
                                        "type": "object",
                                        "properties": {
                                          "file": {
                                            "type": "string"
                                          }
                                        },
                                        "required": [
                                          "file"
                                        ]
                                      },
                                      {
                                        "type": "string"
                                      }
                                    ]
                                  },
                                  {
                                    "type": "object",
<<<<<<< HEAD
                                    "additionalProperties": false
                                  },
                                  {
                                    "oneOf": [
                                      {
                                        "description": "Use explicit AWS credentials",
                                        "type": "object",
                                        "properties": {
                                          "explicitConfig": {
                                            "type": "object",
                                            "properties": {
                                              "access_key_id": {
                                                "type": "string"
                                              },
                                              "secret_access_key": {
                                                "type": "string"
                                              },
                                              "region": {
                                                "type": "string"
                                              },
                                              "session_token": {
                                                "type": [
                                                  "string",
                                                  "null"
                                                ]
                                              }
                                            },
                                            "required": [
                                              "access_key_id",
                                              "secret_access_key",
                                              "region"
                                            ]
                                          }
                                        },
                                        "required": [
                                          "explicitConfig"
                                        ],
                                        "additionalProperties": false
                                      },
                                      {
                                        "description": "Use implicit AWS authentication (environment variables, IAM roles, etc.)",
                                        "type": "object",
                                        "properties": {
                                          "implicit": {
                                            "type": "object"
                                          }
                                        },
                                        "required": [
                                          "implicit"
                                        ],
=======
                                    "properties": {
                                      "gcp": {
                                        "type": "object",
                                        "additionalProperties": false
                                      }
                                    },
                                    "required": [
                                      "gcp"
                                    ],
                                    "additionalProperties": false
                                  },
                                  {
                                    "type": "object",
                                    "properties": {
                                      "aws": {
                                        "type": "object",
>>>>>>> 741b2d3f
                                        "additionalProperties": false
                                      }
                                    ]
                                  }
                                ]
                              },
                              {
                                "type": "null"
                              }
                            ],
                            "default": null
                          },
                          "localRateLimit": {
                            "description": "Rate limit incoming requests. State is kept local.",
                            "type": "array",
                            "items": {
                              "type": "object",
                              "properties": {
                                "maxTokens": {
                                  "type": "integer",
                                  "format": "uint64",
                                  "minimum": 0,
                                  "default": 0
                                },
                                "tokensPerFill": {
                                  "type": "integer",
                                  "format": "uint64",
                                  "minimum": 0,
                                  "default": 0
                                },
                                "fillInterval": {
                                  "type": "string"
                                },
                                "type": {
                                  "type": "string",
                                  "enum": [
                                    "requests",
                                    "tokens"
                                  ],
                                  "default": "requests"
                                }
                              },
                              "additionalProperties": false,
                              "required": [
                                "fillInterval"
                              ]
                            },
                            "default": []
                          },
                          "remoteRateLimit": {
                            "description": "Rate limit incoming requests. State is managed by a remote server.",
                            "anyOf": [
                              {
                                "type": "object",
                                "properties": {
                                  "domain": {
                                    "type": "string"
                                  },
                                  "descriptors": {
                                    "type": "array",
                                    "items": {
                                      "type": "array",
                                      "items": {
                                        "type": "object",
                                        "properties": {
                                          "key": {
                                            "type": "string"
                                          },
                                          "value": {
                                            "type": "string"
                                          }
                                        },
                                        "required": [
                                          "key",
                                          "value"
                                        ]
                                      }
                                    }
                                  }
                                },
                                "required": [
                                  "domain",
                                  "descriptors"
                                ],
                                "unevaluatedProperties": false,
                                "oneOf": [
                                  {
                                    "type": "string",
                                    "enum": [
                                      "invalid"
                                    ]
                                  },
                                  {
                                    "type": "object",
                                    "properties": {
                                      "service": {
                                        "type": "object",
                                        "properties": {
                                          "name": {
                                            "type": "object",
                                            "properties": {
                                              "namespace": {
                                                "type": "string"
                                              },
                                              "hostname": {
                                                "type": "string"
                                              }
                                            },
                                            "required": [
                                              "namespace",
                                              "hostname"
                                            ]
                                          },
                                          "port": {
                                            "type": "integer",
                                            "format": "uint16",
                                            "minimum": 0,
                                            "maximum": 65535
                                          }
                                        },
                                        "additionalProperties": false,
                                        "required": [
                                          "name",
                                          "port"
                                        ]
                                      }
                                    },
                                    "required": [
                                      "service"
                                    ]
                                  },
                                  {
                                    "type": "object",
                                    "properties": {
                                      "host": {
                                        "type": "string"
                                      }
                                    },
                                    "required": [
                                      "host"
                                    ]
                                  }
                                ]
                              },
                              {
                                "type": "null"
                              }
                            ]
                          },
                          "jwtAuth": {
                            "description": "Authenticate incoming JWT requests.",
                            "type": [
                              "object",
                              "null"
                            ],
                            "properties": {
                              "mode": {
                                "oneOf": [
                                  {
                                    "description": "A valid token, issued by a configured issuer, must be present.",
                                    "type": "string",
                                    "const": "strict"
                                  },
                                  {
                                    "description": "If a token exists, validate it.\nThis is the default option.\nWarning: this allows requests without a JWT token!",
                                    "type": "string",
                                    "const": "optional"
                                  },
                                  {
                                    "description": "Requests are never rejected. This is useful for usage of claims in later steps (authorization, logging, etc).\nWarning: this allows requests without a JWT token!",
                                    "type": "string",
                                    "const": "permissive"
                                  }
                                ],
                                "default": "optional"
                              },
                              "issuer": {
                                "type": "string"
                              },
                              "audiences": {
                                "type": "array",
                                "items": {
                                  "type": "string"
                                }
                              },
                              "jwks": {
                                "anyOf": [
                                  {
                                    "type": "object",
                                    "properties": {
                                      "file": {
                                        "type": "string"
                                      }
                                    },
                                    "required": [
                                      "file"
                                    ]
                                  },
                                  {
                                    "type": "string"
                                  },
                                  {
                                    "type": "object",
                                    "properties": {
                                      "url": {
                                        "type": "string"
                                      }
                                    },
                                    "required": [
                                      "url"
                                    ]
                                  }
                                ]
                              }
                            },
                            "additionalProperties": false,
                            "required": [
                              "issuer",
                              "audiences",
                              "jwks"
                            ]
                          },
                          "extAuthz": {
                            "description": "Authenticate incoming requests by calling an external authorization server.",
                            "anyOf": [
                              {
                                "type": "object",
                                "properties": {
                                  "context": {
                                    "type": [
                                      "object",
                                      "null"
                                    ],
                                    "additionalProperties": {
                                      "type": "string"
                                    }
                                  }
                                },
                                "unevaluatedProperties": false,
                                "oneOf": [
                                  {
                                    "type": "string",
                                    "enum": [
                                      "invalid"
                                    ]
                                  },
                                  {
                                    "type": "object",
                                    "properties": {
                                      "service": {
                                        "type": "object",
                                        "properties": {
                                          "name": {
                                            "type": "object",
                                            "properties": {
                                              "namespace": {
                                                "type": "string"
                                              },
                                              "hostname": {
                                                "type": "string"
                                              }
                                            },
                                            "required": [
                                              "namespace",
                                              "hostname"
                                            ]
                                          },
                                          "port": {
                                            "type": "integer",
                                            "format": "uint16",
                                            "minimum": 0,
                                            "maximum": 65535
                                          }
                                        },
                                        "additionalProperties": false,
                                        "required": [
                                          "name",
                                          "port"
                                        ]
                                      }
                                    },
                                    "required": [
                                      "service"
                                    ]
                                  },
                                  {
                                    "type": "object",
                                    "properties": {
                                      "host": {
                                        "type": "string"
                                      }
                                    },
                                    "required": [
                                      "host"
                                    ]
                                  }
                                ]
                              },
                              {
                                "type": "null"
                              }
                            ]
                          },
                          "transformations": {
                            "description": "Modify requests and responses",
                            "type": [
                              "object",
                              "null"
                            ],
                            "properties": {
                              "request": {
                                "type": [
                                  "object",
                                  "null"
                                ],
                                "properties": {
                                  "add": {
                                    "type": "object",
                                    "additionalProperties": {
                                      "type": "string"
                                    },
                                    "default": {}
                                  },
                                  "set": {
                                    "type": "object",
                                    "additionalProperties": {
                                      "type": "string"
                                    },
                                    "default": {}
                                  },
                                  "remove": {
                                    "type": "array",
                                    "items": {
                                      "type": "string"
                                    },
                                    "default": []
                                  },
                                  "body": {
                                    "type": [
                                      "string",
                                      "null"
                                    ],
                                    "default": null
                                  }
                                },
                                "additionalProperties": false
                              },
                              "response": {
                                "type": [
                                  "object",
                                  "null"
                                ],
                                "properties": {
                                  "add": {
                                    "type": "object",
                                    "additionalProperties": {
                                      "type": "string"
                                    },
                                    "default": {}
                                  },
                                  "set": {
                                    "type": "object",
                                    "additionalProperties": {
                                      "type": "string"
                                    },
                                    "default": {}
                                  },
                                  "remove": {
                                    "type": "array",
                                    "items": {
                                      "type": "string"
                                    },
                                    "default": []
                                  },
                                  "body": {
                                    "type": [
                                      "string",
                                      "null"
                                    ],
                                    "default": null
                                  }
                                },
                                "additionalProperties": false
                              }
                            },
                            "additionalProperties": false,
                            "default": null
                          },
                          "timeout": {
                            "description": "Timeout requests that exceed the configured duration.",
                            "type": [
                              "object",
                              "null"
                            ],
                            "properties": {
                              "requestTimeout": {
                                "type": [
                                  "string",
                                  "null"
                                ]
                              },
                              "backendRequestTimeout": {
                                "type": [
                                  "string",
                                  "null"
                                ]
                              }
                            },
                            "additionalProperties": false,
                            "default": null
                          },
                          "retry": {
                            "description": "Retry matching requests.",
                            "type": [
                              "object",
                              "null"
                            ],
                            "properties": {
                              "attempts": {
                                "type": "integer",
                                "format": "uint8",
                                "minimum": 1,
                                "maximum": 255,
                                "default": 1
                              },
                              "backoff": {
                                "type": [
                                  "string",
                                  "null"
                                ]
                              },
                              "codes": {
                                "type": "array",
                                "items": {
                                  "type": "integer",
                                  "format": "uint8",
                                  "minimum": 1,
                                  "maximum": 255
                                }
                              }
                            },
                            "additionalProperties": false,
                            "required": [
                              "codes"
                            ],
                            "default": null
                          }
                        },
                        "additionalProperties": false
                      },
                      "backends": {
                        "type": "array",
                        "items": {
                          "type": "object",
                          "properties": {
                            "weight": {
                              "type": "integer",
                              "format": "uint",
                              "minimum": 0,
                              "default": 1
                            }
                          },
                          "unevaluatedProperties": false,
                          "oneOf": [
                            {
                              "type": "string",
                              "enum": [
                                "invalid"
                              ]
                            },
                            {
                              "type": "object",
                              "properties": {
                                "service": {
                                  "type": "object",
                                  "properties": {
                                    "name": {
                                      "type": "object",
                                      "properties": {
                                        "namespace": {
                                          "type": "string"
                                        },
                                        "hostname": {
                                          "type": "string"
                                        }
                                      },
                                      "required": [
                                        "namespace",
                                        "hostname"
                                      ]
                                    },
                                    "port": {
                                      "type": "integer",
                                      "format": "uint16",
                                      "minimum": 0,
                                      "maximum": 65535
                                    }
                                  },
                                  "additionalProperties": false,
                                  "required": [
                                    "name",
                                    "port"
                                  ]
                                }
                              },
                              "required": [
                                "service"
                              ]
                            },
                            {
                              "type": "object",
                              "properties": {
                                "host": {
                                  "type": "string"
                                }
                              },
                              "required": [
                                "host"
                              ]
                            },
                            {
                              "type": "object",
                              "properties": {
                                "dynamic": {
                                  "type": "object",
                                  "additionalProperties": false
                                }
                              },
                              "required": [
                                "dynamic"
                              ]
                            },
                            {
                              "type": "object",
                              "properties": {
                                "mcp": {
                                  "type": "object",
                                  "properties": {
                                    "targets": {
                                      "type": "array",
                                      "items": {
                                        "type": "object",
                                        "properties": {
                                          "name": {
                                            "type": "string"
                                          }
                                        },
                                        "required": [
                                          "name"
                                        ],
                                        "unevaluatedProperties": false,
                                        "oneOf": [
                                          {
                                            "type": "object",
                                            "properties": {
                                              "sse": {
                                                "type": "object",
                                                "properties": {
                                                  "host": {
                                                    "type": "string"
                                                  },
                                                  "port": {
                                                    "type": [
                                                      "integer",
                                                      "null"
                                                    ],
                                                    "format": "uint16",
                                                    "minimum": 0,
                                                    "maximum": 65535
                                                  },
                                                  "path": {
                                                    "type": [
                                                      "string",
                                                      "null"
                                                    ]
                                                  }
                                                },
                                                "additionalProperties": false,
                                                "required": [
                                                  "host"
                                                ]
                                              }
                                            },
                                            "required": [
                                              "sse"
                                            ]
                                          },
                                          {
                                            "type": "object",
                                            "properties": {
                                              "mcp": {
                                                "type": "object",
                                                "properties": {
                                                  "host": {
                                                    "type": "string"
                                                  },
                                                  "port": {
                                                    "type": [
                                                      "integer",
                                                      "null"
                                                    ],
                                                    "format": "uint16",
                                                    "minimum": 0,
                                                    "maximum": 65535
                                                  },
                                                  "path": {
                                                    "type": [
                                                      "string",
                                                      "null"
                                                    ]
                                                  }
                                                },
                                                "additionalProperties": false,
                                                "required": [
                                                  "host"
                                                ]
                                              }
                                            },
                                            "required": [
                                              "mcp"
                                            ]
                                          },
                                          {
                                            "type": "object",
                                            "properties": {
                                              "stdio": {
                                                "type": "object",
                                                "properties": {
                                                  "cmd": {
                                                    "type": "string"
                                                  },
                                                  "args": {
                                                    "type": "array",
                                                    "items": {
                                                      "type": "string"
                                                    }
                                                  },
                                                  "env": {
                                                    "type": "object",
                                                    "additionalProperties": {
                                                      "type": "string"
                                                    }
                                                  }
                                                },
                                                "additionalProperties": false,
                                                "required": [
                                                  "cmd"
                                                ]
                                              }
                                            },
                                            "required": [
                                              "stdio"
                                            ]
                                          },
                                          {
                                            "type": "object",
                                            "properties": {
                                              "openapi": {
                                                "type": "object",
                                                "properties": {
                                                  "host": {
                                                    "type": "string"
                                                  },
                                                  "port": {
                                                    "type": [
                                                      "integer",
                                                      "null"
                                                    ],
                                                    "format": "uint16",
                                                    "minimum": 0,
                                                    "maximum": 65535
                                                  },
                                                  "path": {
                                                    "type": [
                                                      "string",
                                                      "null"
                                                    ]
                                                  },
                                                  "schema": true
                                                },
                                                "additionalProperties": false,
                                                "required": [
                                                  "host",
                                                  "schema"
                                                ]
                                              }
                                            },
                                            "required": [
                                              "openapi"
                                            ]
                                          }
                                        ]
                                      }
                                    },
                                    "statefulMode": {
                                      "type": "string",
                                      "enum": [
                                        "stateless",
                                        "stateful"
                                      ]
                                    }
                                  },
                                  "additionalProperties": false,
                                  "required": [
                                    "targets"
                                  ]
                                }
                              },
                              "required": [
                                "mcp"
                              ]
                            },
                            {
                              "type": "object",
                              "properties": {
                                "ai": {
                                  "type": "object",
                                  "properties": {
                                    "provider": {
                                      "oneOf": [
                                        {
                                          "type": "object",
                                          "properties": {
                                            "openAI": {
                                              "type": "object",
                                              "properties": {
                                                "model": {
                                                  "type": [
                                                    "string",
                                                    "null"
                                                  ]
                                                }
                                              }
                                            }
                                          },
                                          "required": [
                                            "openAI"
                                          ],
                                          "additionalProperties": false
                                        },
                                        {
                                          "type": "object",
                                          "properties": {
                                            "gemini": {
                                              "type": "object",
                                              "properties": {
                                                "model": {
                                                  "type": [
                                                    "string",
                                                    "null"
                                                  ]
                                                }
                                              }
                                            }
                                          },
                                          "required": [
                                            "gemini"
                                          ],
                                          "additionalProperties": false
                                        },
                                        {
                                          "type": "object",
                                          "properties": {
                                            "vertex": {
                                              "type": "object",
                                              "properties": {
                                                "model": {
                                                  "type": [
                                                    "string",
                                                    "null"
                                                  ]
                                                },
                                                "region": {
                                                  "type": [
                                                    "string",
                                                    "null"
                                                  ]
                                                },
                                                "projectId": {
                                                  "type": "string"
                                                }
                                              },
                                              "required": [
                                                "projectId"
                                              ]
                                            }
                                          },
                                          "required": [
                                            "vertex"
                                          ],
                                          "additionalProperties": false
                                        },
                                        {
                                          "type": "object",
                                          "properties": {
                                            "anthropic": {
                                              "type": "object",
                                              "properties": {
                                                "model": {
                                                  "type": [
                                                    "string",
                                                    "null"
                                                  ]
                                                }
                                              }
                                            }
                                          },
                                          "required": [
                                            "anthropic"
                                          ],
                                          "additionalProperties": false
                                        },
                                        {
                                          "type": "object",
                                          "properties": {
                                            "bedrock": {
                                              "type": "object",
                                              "properties": {
                                                "model": {
                                                  "type": [
                                                    "string",
                                                    "null"
                                                  ]
                                                },
                                                "region": {
                                                  "type": "string"
                                                },
                                                "guardrailIdentifier": {
                                                  "type": [
                                                    "string",
                                                    "null"
                                                  ]
                                                },
                                                "guardrailVersion": {
                                                  "type": [
                                                    "string",
                                                    "null"
                                                  ]
                                                }
                                              },
                                              "required": [
                                                "region"
                                              ]
                                            }
                                          },
                                          "required": [
                                            "bedrock"
                                          ],
                                          "additionalProperties": false
                                        }
                                      ]
                                    },
                                    "hostOverride": {
                                      "type": [
                                        "string",
                                        "null"
                                      ]
                                    },
                                    "tokenize": {
                                      "description": "Whether to tokenize on the request flow. This enables us to do more accurate rate limits,\nsince we know (part of) the cost of the request upfront.\nThis comes with the cost of an expensive operation.",
                                      "type": "boolean",
                                      "default": false
                                    }
                                  },
                                  "required": [
                                    "provider"
                                  ]
                                }
                              },
                              "required": [
                                "ai"
                              ]
                            }
                          ]
                        }
                      }
                    },
                    "additionalProperties": false
                  }
                },
                "tcpRoutes": {
                  "type": [
                    "array",
                    "null"
                  ],
                  "items": {
                    "type": "object",
                    "properties": {
                      "name": {
                        "type": [
                          "string",
                          "null"
                        ]
                      },
                      "ruleName": {
                        "type": [
                          "string",
                          "null"
                        ]
                      },
                      "hostnames": {
                        "description": "Can be a wildcard",
                        "type": "array",
                        "items": {
                          "type": "string"
                        }
                      },
                      "policies": {
                        "type": [
                          "object",
                          "null"
                        ],
                        "properties": {
                          "backendTls": {
                            "type": [
                              "object",
                              "null"
                            ],
                            "properties": {
                              "cert": {
                                "type": [
                                  "string",
                                  "null"
                                ]
                              },
                              "key": {
                                "type": [
                                  "string",
                                  "null"
                                ]
                              },
                              "root": {
                                "type": [
                                  "string",
                                  "null"
                                ]
                              },
                              "insecure": {
                                "type": "boolean",
                                "default": false
                              },
                              "insecureHost": {
                                "type": "boolean",
                                "default": false
                              }
                            },
                            "additionalProperties": false
                          }
                        },
                        "additionalProperties": false
                      },
                      "backends": {
                        "type": "array",
                        "items": {
                          "type": "object",
                          "properties": {
                            "weight": {
                              "type": "integer",
                              "format": "uint",
                              "minimum": 0,
                              "default": 1
                            },
                            "backend": {
                              "oneOf": [
                                {
                                  "type": "string",
                                  "enum": [
                                    "invalid"
                                  ]
                                },
                                {
                                  "type": "object",
                                  "properties": {
                                    "service": {
                                      "type": "object",
                                      "properties": {
                                        "name": {
                                          "type": "object",
                                          "properties": {
                                            "namespace": {
                                              "type": "string"
                                            },
                                            "hostname": {
                                              "type": "string"
                                            }
                                          },
                                          "required": [
                                            "namespace",
                                            "hostname"
                                          ]
                                        },
                                        "port": {
                                          "type": "integer",
                                          "format": "uint16",
                                          "minimum": 0,
                                          "maximum": 65535
                                        }
                                      },
                                      "additionalProperties": false,
                                      "required": [
                                        "name",
                                        "port"
                                      ]
                                    }
                                  },
                                  "required": [
                                    "service"
                                  ],
                                  "additionalProperties": false
                                },
                                {
                                  "type": "object",
                                  "properties": {
                                    "host": {
                                      "type": "string"
                                    }
                                  },
                                  "required": [
                                    "host"
                                  ],
                                  "additionalProperties": false
                                }
                              ]
                            }
                          },
                          "additionalProperties": false,
                          "required": [
                            "backend"
                          ]
                        }
                      }
                    },
                    "additionalProperties": false
                  }
                }
              },
              "additionalProperties": false
            }
          }
        },
        "additionalProperties": false,
        "required": [
          "port",
          "listeners"
        ]
      }
    },
    "workloads": {
      "default": []
    },
    "services": {
      "default": []
    }
  },
  "additionalProperties": false
}<|MERGE_RESOLUTION|>--- conflicted
+++ resolved
@@ -1328,18 +1328,6 @@
                                 "anyOf": [
                                   {
                                     "type": "object",
-<<<<<<< HEAD
-=======
-                                    "properties": {
-                                      "passthrough": {
-                                        "type": "object",
-                                        "additionalProperties": false
-                                      }
-                                    },
-                                    "required": [
-                                      "passthrough"
-                                    ],
->>>>>>> 741b2d3f
                                     "additionalProperties": false
                                   },
                                   {
@@ -1362,7 +1350,6 @@
                                   },
                                   {
                                     "type": "object",
-<<<<<<< HEAD
                                     "additionalProperties": false
                                   },
                                   {
@@ -1413,24 +1400,6 @@
                                         "required": [
                                           "implicit"
                                         ],
-=======
-                                    "properties": {
-                                      "gcp": {
-                                        "type": "object",
-                                        "additionalProperties": false
-                                      }
-                                    },
-                                    "required": [
-                                      "gcp"
-                                    ],
-                                    "additionalProperties": false
-                                  },
-                                  {
-                                    "type": "object",
-                                    "properties": {
-                                      "aws": {
-                                        "type": "object",
->>>>>>> 741b2d3f
                                         "additionalProperties": false
                                       }
                                     ]
